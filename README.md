--- conflicted
+++ resolved
@@ -1,11 +1,7 @@
 NEMATUS
 -------
-<<<<<<< HEAD
-This fork migrates Nematus-Tensorflow to Python 3 and Windows
-(This branch uses a Tensorflow backend. See https://github.com/EdinburghNLP/nematus/tree/master for the Theano-based version of Nematus,
-which currently supports more architecture variants.)
-=======
->>>>>>> 62a4fdc8
+
+(This branch migrates Nematus to Python 3 and Windows.)
 
 Attention-based encoder-decoder model for neural machine translation
 
