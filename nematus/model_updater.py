import numpy
import tensorflow as tf

"""Helper class for training using multiple GPUs.

Given a set of model replicas and an optimizer, it takes care of splitting
minibatches, feeding them to the individual replicas, and then combining and
applying the resulting gradients (and losses).
"""
class ModelUpdater(object):
    def __init__(self, config, num_gpus, replicas, optimizer, global_step,
                 summary_writer=None):
        assert len(replicas) > 0
        assert (len(replicas) == num_gpus
                or (len(replicas) == 1 and num_gpus == 0))

        self.replicas = replicas
        self.global_step = global_step
        self.summary_writer = summary_writer

        self.replica_weights = []
        for i in range(len(self.replicas)):
            name = 'replica_weight_{}'.format(i)
            placeholder = tf.placeholder(name=name, shape=(), dtype=tf.float32)
            self.replica_weights.append(placeholder)

        weighted_losses = []
        all_grad_vars = []
        for i in range(len(self.replicas)):
            device_type = "GPU" if num_gpus > 0 else "CPU"
            device_spec = tf.DeviceSpec(device_type=device_type, device_index=i)
            with tf.device(device_spec):
                with tf.variable_scope(tf.get_variable_scope(), reuse=(i>0)):
                    loss = self._regularize(replicas[i].loss, config.decay_c,
                                            config.map_decay_c)
                    gradients = optimizer.compute_gradients(loss)
                    all_grad_vars.append(gradients)
                    weight = self.replica_weights[i]
                    weighted_losses.append(loss*weight)

        self.loss = sum(weighted_losses) / sum(self.replica_weights)

        grad_vars = self._average_gradients(all_grad_vars, self.replica_weights)
        grads, varss = zip(*grad_vars)
        clipped_grads, global_norm = tf.clip_by_global_norm(
            grads, clip_norm=config.clip_c)
        # Might be interesting to see how the global norm changes over time,
        # attach a summary?
        grad_vars = zip(clipped_grads, varss)
        self.apply_grads = optimizer.apply_gradients(
            grad_vars, global_step=self.global_step)

        tf.summary.scalar(name='mean_cost', tensor=self.loss)
        tf.summary.scalar(name='t', tensor=self.global_step)
        self.merged = tf.summary.merge_all()

<<<<<<< HEAD
    def update(self, session, x, x_mask, y, y_mask, target_lang, write_summary):
=======
    def _regularize(self, loss, decay_c, map_decay_c):
        with tf.variable_scope("loss"):
            # Optionally, add an L2 loss term.
            if decay_c > 0.0:
                l2_loss = tf.constant(0.0, dtype=tf.float32)
                l2_loss = tf.add_n([tf.nn.l2_loss(v) for v in tf.trainable_variables()]) * tf.constant(decay_c, dtype=tf.float32)
                loss += l2_loss
            # Optionally, add an L2 loss term based on a prior model.
            if map_decay_c > 0.0:
                map_l2_loss = tf.constant(0.0, dtype=tf.float32)
                map_l2_acc = []
                for v in tf.trainable_variables():
                    prior_name = 'prior/'+v.name.split(':')[0]
                    prior_v = tf.get_variable(
                        prior_name, initializer=v.initialized_value(),
                        trainable=False, collections=['prior_variables'],
                        dtype=v.initialized_value().dtype)
                    map_l2_acc.append(tf.nn.l2_loss(v - prior_v))
                map_l2_loss = tf.add_n(map_l2_acc) * tf.constant(map_decay_c, dtype=tf.float32)
                loss += map_l2_loss
        return loss

    def update(self, session, x, x_mask, y, y_mask, write_summary):
>>>>>>> 1b9b3a0d
        """Update the model for a single minibatch."""
        batch_size = x.shape[-1]
        assert batch_size > 0

        num_replicas = len(self.replicas)

        # Split the minibatch into sub-minibatches, one per replica. If the
        # minibatch contains fewer items than there are replicas, then the
        # last sub-minibatches will be empty, which requires special handling.
        split_x = numpy.array_split(x, num_replicas, axis=-1)
        split_x_mask = numpy.array_split(x_mask, num_replicas, axis=-1)
        split_y = numpy.array_split(y, num_replicas, axis=-1)
        split_y_mask = numpy.array_split(y_mask, num_replicas, axis=-1)

        feed_dict = {}
        for i in range(num_replicas):
            # If the sub-minibatch is empty then replace it with a non-empty
            # dummy one.
            is_dummy = (i >= batch_size)
            assert (split_x[i].shape[-1] == 0) == is_dummy
            weight = 0.0 if is_dummy else float(split_x[i].shape[-1])
            feed_dict[self.replica_weights[i]] = weight
            j = 0 if is_dummy else i
            feed_dict[self.replicas[i].inputs.x] = split_x[j]
            feed_dict[self.replicas[i].inputs.x_mask] = split_x_mask[j]
            feed_dict[self.replicas[i].inputs.y] = split_y[j]
            feed_dict[self.replicas[i].inputs.y_mask] = split_y_mask[j]
            feed_dict[self.replicas[i].inputs.target_lang_id] = target_lang
            feed_dict[self.replicas[i].inputs.training] = True

        out = [self.global_step, self.apply_grads, self.loss]
        if write_summary:
            out += [self.merged]
        out_values = session.run(out, feed_dict=feed_dict)
        if write_summary:
            assert self.summary_writer != None
            self.writer.add_summary(out_values[3], out_values[0])
        loss = out_values[2] * batch_size
        return loss

    def _average_gradients(self, all_grad_vars, replica_weights):
        # all_grad_vars is a list of lists of tuples.  The outer list contains
        # one list for each replica. Each inner list is the optimizer's
        # grad_vars list for that replica. Each replica has an associated
        # weight (to allow for replicas receiving batches of different sizes).

        normalized_weights = []
        for w in replica_weights:
            normalized_weights.append(w / sum(replica_weights))

        # Create a dictionary mapping from each variable name to a list of
        # (grad, var) pairs (one pair from each replica).
        d = {}
        for grad_vars in all_grad_vars:
            for g, v in grad_vars:
                if v.name not in d:
                    d[v.name] = []
                d[v.name].append((g, v))
        # For each variable, average the gradients from all replicas and store
        # the result in avg_grad_vars.
        avg_grad_vars = []
        for var_name, gv_list in d.items():
            var = gv_list[0][1]
            found_none_value = False
            for g, v in gv_list:
                if g == None:
                    found_none_value = True
                    break
            if found_none_value:
                avg_grad_vars.append((None, var))
            else:
                weighted_grads = []
                for i, (g, v) in enumerate(gv_list):
                    assert v == var
                    expanded = tf.expand_dims(g * normalized_weights[i], 0)
                    weighted_grads.append(expanded)
                tmp = tf.concat(axis=0, values=weighted_grads)
                avg_grad = tf.reduce_sum(tmp, 0)
                avg_grad_vars.append((avg_grad, var))
        return avg_grad_vars<|MERGE_RESOLUTION|>--- conflicted
+++ resolved
@@ -54,9 +54,6 @@
         tf.summary.scalar(name='t', tensor=self.global_step)
         self.merged = tf.summary.merge_all()
 
-<<<<<<< HEAD
-    def update(self, session, x, x_mask, y, y_mask, target_lang, write_summary):
-=======
     def _regularize(self, loss, decay_c, map_decay_c):
         with tf.variable_scope("loss"):
             # Optionally, add an L2 loss term.
@@ -79,8 +76,7 @@
                 loss += map_l2_loss
         return loss
 
-    def update(self, session, x, x_mask, y, y_mask, write_summary):
->>>>>>> 1b9b3a0d
+    def update(self, session, x, x_mask, y, y_mask, target_lang, write_summary):
         """Update the model for a single minibatch."""
         batch_size = x.shape[-1]
         assert batch_size > 0
