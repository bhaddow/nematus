--- conflicted
+++ resolved
@@ -63,14 +63,6 @@
         split_y_mask = numpy.array_split(y_mask, num_replicas, axis=-1)
 
         feed_dict = {}
-<<<<<<< HEAD
-        feed_dict[self.model.inputs.x] = x
-        feed_dict[self.model.inputs.x_mask] = x_mask
-        feed_dict[self.model.inputs.y] = y
-        feed_dict[self.model.inputs.y_mask] = y_mask
-        feed_dict[self.model.inputs.target_lang_id] = target_lang
-        feed_dict[self.model.inputs.training] = True
-=======
         for i in range(num_replicas):
             # If the sub-minibatch is empty then replace it with a non-empty
             # dummy one.
@@ -83,8 +75,8 @@
             feed_dict[self.replicas[i].inputs.x_mask] = split_x_mask[j]
             feed_dict[self.replicas[i].inputs.y] = split_y[j]
             feed_dict[self.replicas[i].inputs.y_mask] = split_y_mask[j]
+            feed_dict[self.replicas[i].inputs.target_lang_id] = target_lang
             feed_dict[self.replicas[i].inputs.training] = True
->>>>>>> 3a5f2de1
 
         out = [self.global_step, self.apply_grads, self.objective]
         if write_summary:
