--- conflicted
+++ resolved
@@ -1252,16 +1252,13 @@
           external_validation_script=None,
           shuffle_each_epoch=True,
           finetune=False,
-<<<<<<< HEAD
           finetune_only_last=False,
           sort_by_length=True,
           use_domain_interpolation=False,
           domain_interpolation_min=0.1,
           domain_interpolation_inc=0.1,
-          domain_interpolation_indomain_datasets=['indomain.en', 'indomain.fr']):
-=======
+          domain_interpolation_indomain_datasets=['indomain.en', 'indomain.fr'],
           maxibatch_size=20): #How many minibatches to load at one time
->>>>>>> 8c21100e
 
     # Model options
     model_options = locals().copy()
@@ -1305,7 +1302,6 @@
                 model_options = pkl.load(f)
 
     print 'Loading data'
-<<<<<<< HEAD
     domain_interpolation_cur = None
     if use_domain_interpolation:
         print 'Using domain interpolation with initial ratio %s, increase rate %s' % (domain_interpolation_min, domain_interpolation_inc)
@@ -1322,20 +1318,13 @@
                          interpolation_rate=domain_interpolation_cur)
     else:
         train = TextIterator(datasets[0], datasets[1],
-                         dictionaries[0], dictionaries[1],
-=======
-    train = TextIterator(datasets[0], datasets[1],
                          dictionaries[:-1], dictionaries[-1],
->>>>>>> 8c21100e
                          n_words_source=n_words_src, n_words_target=n_words,
                          batch_size=batch_size,
                          maxlen=maxlen,
                          shuffle_each_epoch=shuffle_each_epoch,
-<<<<<<< HEAD
-                         sort_by_length=sort_by_length)
-=======
+                         sort_by_length=sort_by_length,
                          maxibatch_size=maxibatch_size)
->>>>>>> 8c21100e
     valid = TextIterator(valid_datasets[0], valid_datasets[1],
                          dictionaries[:-1], dictionaries[-1],
                          n_words_source=n_words_src, n_words_target=n_words,
@@ -1628,14 +1617,9 @@
         zipp(best_p, tparams)
 
     use_noise.set_value(0.)
-<<<<<<< HEAD
-    valid_err, alignment = pred_probs(f_log_probs, prepare_data,
-                           model_options, valid)#.mean()
-=======
     valid_errs, alignment = pred_probs(f_log_probs, prepare_data,
                                        model_options, valid)
     valid_err = valid_errs.mean()
->>>>>>> 8c21100e
 
     print 'Valid ', valid_err
 
