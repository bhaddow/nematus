import logging
import sys
import time

import numpy
import tensorflow as tf

<<<<<<< HEAD
def beam_search(models, session, x_in, x_mask_in, beam_size, target_lang):
=======
import exception
import util


def beam_search(models, session, x_in, x_mask_in, beam_size):
>>>>>>> cac986e8
    # x_in is a numpy array with shape (factors, seqLen, batch)
    # x_mask is a numpy array with shape (seqLen, batch)
    x_in = numpy.repeat(x_in, repeats=beam_size, axis=-1)
    x_mask_in = numpy.repeat(x_mask_in, repeats=beam_size, axis=-1)
    feeds = {}
    for model in models:
        # change init_state, context, context_in_attention_layer
        feeds[model.inputs.x] = x_in
        feeds[model.inputs.x_mask] = x_mask_in
        feeds[model.inputs.target_lang_id] = target_lang
    beam_ys, parents, cost = construct_beam_search_functions(models, beam_size)
    beam_ys_out, parents_out, cost_out = session.run(
                                                    [beam_ys, parents, cost],
                                                    feed_dict=feeds)
    return reconstruct_hypotheses(beam_ys_out, parents_out, cost_out, beam_size)

def construct_beam_search_functions(models, beam_size):
    """
    Strategy:
        compute the log_probs - same as with sampling
        for sentences that are ended set log_prob(<eos>)=0, log_prob(not eos)=-inf
        add previous cost to log_probs
        run top k -> (idxs, values)
        use values as new costs
        divide idxs by num_classes to get state_idxs
        use gather to get new states
        take the remainder of idxs after num_classes to get new_predicted words
    """

    # Get some parameter settings.  For ensembling, some parameters are required
    # to be consistent across all models but others are not.  In the former
    # case, we assume that consistency has already been checked.  For the
    # parameters that are allowed to vary across models, the first model's
    # settings take precedence.
    decoder = models[0].decoder
    batch_size = tf.shape(decoder.init_state)[0]
    embedding_size = decoder.embedding_size
    translation_maxlen = decoder.translation_maxlen
    target_vocab_size = decoder.target_vocab_size
    high_depth = 0 if decoder.high_gru_stack == None \
                   else len(decoder.high_gru_stack.grus)

    # Initialize loop variables
    i = tf.constant(0)
    init_ys = -tf.ones(dtype=tf.int32, shape=[batch_size])
    init_embs = [tf.zeros(dtype=tf.float32, shape=[batch_size,embedding_size])] * len(models)

    f_min = numpy.finfo(numpy.float32).min
    init_cost = [0.] + [f_min]*(beam_size-1) # to force first top k are from first hypo only
    init_cost = tf.constant(init_cost, dtype=tf.float32)
    init_cost = tf.tile(init_cost, multiples=[batch_size/beam_size])
    ys_array = tf.TensorArray(
                dtype=tf.int32,
                size=translation_maxlen,
                clear_after_read=True,
                name='y_sampled_array')
    p_array = tf.TensorArray(
                dtype=tf.int32,
                size=translation_maxlen,
                clear_after_read=True,
                name='parent_idx_array')
    init_base_states = [m.decoder.init_state for m in models]
    init_high_states = [[m.decoder.init_state] * high_depth for m in models]
    init_loop_vars = [i, init_base_states, init_high_states, init_ys, init_embs,
                      init_cost, ys_array, p_array]

    # Prepare cost matrix for completed sentences -> Prob(EOS) = 1 and Prob(x) = 0
    eos_log_probs = tf.constant(
                        [[0.] + ([f_min]*(target_vocab_size - 1))],
                        dtype=tf.float32)
    eos_log_probs = tf.tile(eos_log_probs, multiples=[batch_size,1])

    def cond(i, prev_base_states, prev_high_states, prev_ys, prev_embs, cost, ys_array, p_array):
        return tf.logical_and(
                tf.less(i, translation_maxlen),
                tf.reduce_any(tf.not_equal(prev_ys, 0)))

    def body(i, prev_base_states, prev_high_states, prev_ys, prev_embs, cost, ys_array, p_array):
        # get predictions from all models and sum the log probs
        sum_log_probs = None
        base_states = [None] * len(models)
        high_states = [None] * len(models)
        for j in range(len(models)):
            d = models[j].decoder
            states1 = d.grustep1.forward(prev_base_states[j], prev_embs[j])
            att_ctx = d.attstep.forward(states1)
            base_states[j] = d.grustep2.forward(states1, att_ctx)
            if d.high_gru_stack == None:
                stack_output = base_states[j]
                high_states[j] = []
            else:
                if d.high_gru_stack.context_state_size == 0:
                    stack_output, high_states[j] = d.high_gru_stack.forward_single(
                        prev_high_states[j], base_states[j])
                else:
                    stack_output, high_states[j] = d.high_gru_stack.forward_single(
                        prev_high_states[j], base_states[j], context=att_ctx)
            logits = d.predictor.get_logits(prev_embs[j], stack_output,
                                            att_ctx, multi_step=False)
            log_probs = tf.nn.log_softmax(logits) # shape (batch, vocab_size)
            if sum_log_probs == None:
                sum_log_probs = log_probs
            else:
                sum_log_probs += log_probs

        # set cost of EOS to zero for completed sentences so that they are in top k
        # Need to make sure only EOS is selected because a completed sentence might
        # kill ongoing sentences
        sum_log_probs = tf.where(tf.equal(prev_ys, 0), eos_log_probs, sum_log_probs)

        all_costs = sum_log_probs + tf.expand_dims(cost, axis=1) # TODO: you might be getting NaNs here since -inf is in log_probs

        all_costs = tf.reshape(all_costs,
                               shape=[-1, target_vocab_size * beam_size])
        values, indices = tf.nn.top_k(all_costs, k=beam_size) #the sorted option is by default True, is this needed? 
        new_cost = tf.reshape(values, shape=[batch_size])
        offsets = tf.range(
                    start = 0,
                    delta = beam_size,
                    limit = batch_size,
                    dtype=tf.int32)
        offsets = tf.expand_dims(offsets, axis=1)
        survivor_idxs = (indices/target_vocab_size) + offsets
        new_ys = indices % target_vocab_size
        survivor_idxs = tf.reshape(survivor_idxs, shape=[batch_size])
        new_ys = tf.reshape(new_ys, shape=[batch_size])
        new_embs = [m.decoder.y_emb_layer.forward(new_ys, m.inputs.target_lang_id) for m in models]
        for new_emb in new_embs:
            # We need to specify the shape of new_emb to avoid a shape invariant
            # failure - it seems that TensorFlow can't fully infer the shape
            # under certain circumstances (specifically, if we're using tied
            # encoder-decoder embeddings and y_emb_layer.forward involves a
            # slice).
            new_emb.set_shape([None, embedding_size])
        new_base_states = [tf.gather(s, indices=survivor_idxs) for s in base_states]
        new_high_states = [[tf.gather(s, indices=survivor_idxs) for s in states] for states in high_states]
        new_cost = tf.where(tf.equal(new_ys, 0), tf.abs(new_cost), new_cost)

        ys_array = ys_array.write(i, value=new_ys)
        p_array = p_array.write(i, value=survivor_idxs)

        return i+1, new_base_states, new_high_states, new_ys, new_embs, new_cost, ys_array, p_array


    final_loop_vars = tf.while_loop(
                        cond=cond,
                        body=body,
                        loop_vars=init_loop_vars,
                        back_prop=False)
    i, _, _, _, _, cost, ys_array, p_array = final_loop_vars

    indices = tf.range(0, i)
    sampled_ys = ys_array.gather(indices)
    parents = p_array.gather(indices)
    cost = tf.abs(cost) #to get negative-log-likelihood
    return sampled_ys, parents, cost


def reconstruct_hypotheses(ys, parents, cost, beam_size):
        #ys.shape = parents.shape = (seqLen, beam_size x batch_size) 
        # output: hypothesis list with shape (batch_size, beam_size, (sequence, cost))

        def reconstruct_single(ys, parents, hypoId, hypo, pos):
            if pos < 0:
                hypo.reverse()
                return hypo
            else:
                hypo.append(ys[pos, hypoId])
                hypoId = parents[pos, hypoId]
                return reconstruct_single(ys, parents, hypoId, hypo, pos - 1)

        hypotheses = []
        batch_size = ys.shape[1] / beam_size
        pos = ys.shape[0] - 1
        for batch in range(batch_size):
            hypotheses.append([])
            for beam in range(beam_size):
                i = batch*beam_size + beam
                hypo = reconstruct_single(ys, parents, i, [], pos)
                hypo = numpy.trim_zeros(hypo, trim='b') # b for back
                hypo.append(0)
                hypotheses[batch].append((hypo, cost[i]))
        return hypotheses


def translate_file(input_file, output_file, session, models, config,
                   beam_size=12, nbest=False, minibatch_size=80,
                   maxibatch_size=20, normalization_alpha=1.0):
    """Translates a source file using a translation model (or ensemble).

    Args:
        input_file: file object from which source sentences will be read.
        output_file: file object to which translations will be written.
        session: TensorFlow session.
        models: list of model objects to use for ensemble beam search.
        config: model config (must be valid for all models).
        beam_size: beam width.
        nbest: if True, produce n-best output with scores; otherwise 1-best.
        minibatch_size: minibatch size in sentences.
        maxibatch_size: number of minibatches to read and sort, pre-translation.
        normalization_alpha: alpha parameter for length normalization.
    """

    def normalize(sent, cost):
        return (sent, cost / (len(sent) ** normalization_alpha))

    def translate_maxibatch(maxibatch, num_to_target, num_prev_translated):
        """Translates an individual maxibatch.

        Args:
            maxibatch: a list of sentences.
            num_to_target: dictionary mapping target vocabulary IDs to strings.
            num_prev_translated: the number of previously translated sentences.
        """

        # Sort the maxibatch by length and split into minibatches.
        try:
            minibatches, idxs = util.read_all_lines(config, maxibatch,
                                                    minibatch_size)
        except exception.Error as x:
            logging.error(x.msg)
            sys.exit(1)

        # Translate the minibatches and store the resulting beam (i.e.
        # translations and scores) for each sentence.
        beams = []
        for x in minibatches:
            y_dummy = numpy.zeros(shape=(len(x),1))
            x, x_mask, _, _ = util.prepare_data(x, y_dummy, config.factors,
                                                maxlen=None)
            sample = beam_search(models, session, x, x_mask, beam_size)
            beams.extend(sample)
            num_translated = num_prev_translated + len(beams)
            logging.info('Translated {} sents'.format(num_translated))

        # Put beams into the same order as the input maxibatch.
        tmp = numpy.array(beams, dtype=numpy.object)
        ordered_beams = tmp[idxs.argsort()]

        # Write the translations to the output file.
        for i, beam in enumerate(ordered_beams):
            if normalization_alpha:
                beam = map(lambda (sent, cost): normalize(sent, cost), beam)
            beam = sorted(beam, key=lambda (sent, cost): cost)
            if nbest:
                num = num_prev_translated + i
                for sent, cost in beam:
                    translation = util.seq2words(sent, num_to_target)
                    line = "{} ||| {} ||| {}\n".format(num, translation,
                                                       str(cost))
                    output_file.write(line)
            else:
                best_hypo, cost = beam[0]
                line = util.seq2words(best_hypo, num_to_target) + '\n'
                output_file.write(line)

    _, _, _, num_to_target = util.load_dictionaries(config)

    logging.info("NOTE: Length of translations is capped to {}".format(
        config.translation_maxlen))

    start_time = time.time()

    num_translated = 0
    maxibatch = []
    while True:
        line = input_file.readline()
        if line == "":
            if len(maxibatch) > 0:
                translate_maxibatch(maxibatch, num_to_target, num_translated)
                num_translated += len(maxibatch)
            break
        maxibatch.append(line)
        if len(maxibatch) == (maxibatch_size * minibatch_size):
            translate_maxibatch(maxibatch, num_to_target, num_translated)
            num_translated += len(maxibatch)
            maxibatch = []

    duration = time.time() - start_time
    logging.info('Translated {} sents in {} sec. Speed {} sents/sec'.format(
        num_translated, duration, num_translated/duration))<|MERGE_RESOLUTION|>--- conflicted
+++ resolved
@@ -5,15 +5,10 @@
 import numpy
 import tensorflow as tf
 
-<<<<<<< HEAD
-def beam_search(models, session, x_in, x_mask_in, beam_size, target_lang):
-=======
 import exception
 import util
 
-
-def beam_search(models, session, x_in, x_mask_in, beam_size):
->>>>>>> cac986e8
+def beam_search(models, session, x_in, x_mask_in, beam_size, target_lang):
     # x_in is a numpy array with shape (factors, seqLen, batch)
     # x_mask is a numpy array with shape (seqLen, batch)
     x_in = numpy.repeat(x_in, repeats=beam_size, axis=-1)
@@ -199,14 +194,16 @@
         return hypotheses
 
 
-def translate_file(input_file, output_file, session, models, config,
-                   beam_size=12, nbest=False, minibatch_size=80,
+def translate_file(input_file, output_file, source_lang, target_lang, session,
+                   models, config, beam_size=12, nbest=False, minibatch_size=80,
                    maxibatch_size=20, normalization_alpha=1.0):
     """Translates a source file using a translation model (or ensemble).
 
     Args:
         input_file: file object from which source sentences will be read.
         output_file: file object to which translations will be written.
+        source_lang: ...
+        target_lang: ...
         session: TensorFlow session.
         models: list of model objects to use for ensemble beam search.
         config: model config (must be valid for all models).
@@ -232,7 +229,7 @@
         # Sort the maxibatch by length and split into minibatches.
         try:
             minibatches, idxs = util.read_all_lines(config, maxibatch,
-                                                    minibatch_size)
+                                                    minibatch_size, source_lang)
         except exception.Error as x:
             logging.error(x.msg)
             sys.exit(1)
@@ -244,7 +241,8 @@
             y_dummy = numpy.zeros(shape=(len(x),1))
             x, x_mask, _, _ = util.prepare_data(x, y_dummy, config.factors,
                                                 maxlen=None)
-            sample = beam_search(models, session, x, x_mask, beam_size)
+            sample = beam_search(models, session, x, x_mask, beam_size,
+                                 target_lang)
             beams.extend(sample)
             num_translated = num_prev_translated + len(beams)
             logging.info('Translated {} sents'.format(num_translated))
@@ -261,13 +259,15 @@
             if nbest:
                 num = num_prev_translated + i
                 for sent, cost in beam:
-                    translation = util.seq2words(sent, num_to_target)
+                    translation = util.seq2words(sent,
+                                                 num_to_target[target_lang])
                     line = "{} ||| {} ||| {}\n".format(num, translation,
                                                        str(cost))
                     output_file.write(line)
             else:
                 best_hypo, cost = beam[0]
-                line = util.seq2words(best_hypo, num_to_target) + '\n'
+                line = util.seq2words(best_hypo,
+                                      num_to_target[target_lang]) + '\n'
                 output_file.write(line)
 
     _, _, _, num_to_target = util.load_dictionaries(config)
