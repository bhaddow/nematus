import logging
import sys
import time

import numpy
import tensorflow as tf

import exception
import rnn_inference
import transformer_inference
import util


"""Represents a collection of models that can be used jointly for inference.

RNN and Transformer models are both supported, though they can't be mixed.
For RNNs, search can use multiple models (i.e. an ensemble) but sampling is
limited to a single model. For Transformers, only single models are supported.
Multi-GPU inference is not yet supported.

TODO Multi-GPU inference (i.e. multiple replicas of the same model).
TODO Beam search for Transformer ensembles.
TODO Mixed RNN/Tranformer inference.
TODO Ensemble sampling (is this useful?).
"""
class InferenceModelSet(object):
    def __init__(self, models, configs):
        self._models = models
        self._model_types = [config.model_type for config in configs]
        # Currently only supports RNN ensembles or single Transformer models
        assert len(set(self._model_types)) == 1
        if self._model_types[0] == "transformer":
            assert len(models) == 1
            self._sample_func = transformer_inference.sample
            self._sample_graph_type = transformer_inference.SampleGraph
            self._beam_search_func = transformer_inference.beam_search
            self._beam_search_graph_type = transformer_inference.BeamSearchGraph
        else:
            assert self._model_types[0] == "rnn"
            self._sample_func = rnn_inference.sample
            self._sample_graph_type = rnn_inference.SampleGraph
            self._beam_search_func = rnn_inference.beam_search
            self._beam_search_graph_type = rnn_inference.BeamSearchGraph
        self._cached_sample_graph = None
        self._cached_beam_search_graph = None

    def sample(self, session, x, x_mask):
        # Sampling is not implemented for ensembles, so just use the first
        # model.
        model = self._models[0]
        if self._cached_sample_graph is None:
            self._cached_sample_graph = self._sample_graph_type(model)
        return self._sample_func(session, model, x, x_mask,
                                 self._cached_sample_graph)

    def beam_search(self, session, x, x_mask, beam_size,
                    normalization_alpha=0.0):
        """Beam search using all models contained in this model set.

        If using an ensemble (i.e. more than one model), then at each timestep
        the top k tokens are selected according to the sum of the models' log
        probabilities (where k is the beam size).

        Args:
            session: TensorFlow session.
            x: Numpy array with shape (factors, max_seq_len, batch_size).
            x_mask: Numpy array with shape (max_seq_len, batch_size).
            beam_size: beam width.
            normalization_alpha: length normalization hyperparamter.

        Returns:
            A list of lists of (translation, score) pairs. The outer list
            contains one list for each input sentence in the batch. The inner
            lists contain k elements (where k is the beam size), sorted by
            score in ascending order (i.e. best first, assuming lower scores
            are better).
        """
        if (self._cached_beam_search_graph is None
            or self._cached_beam_search_graph.beam_size != beam_size):
            self._cached_beam_search_graph = \
<<<<<<< HEAD
                self._beam_search_graph_type(self._models, beam_size)
        return self._beam_search_func(session, self._models, x, x_mask,
                                      beam_size,
                                      self._cached_beam_search_graph)
=======
                rnn_inference.BeamSearchGraph(self._models, beam_size)
        return rnn_inference.beam_search(session, self._models, x, x_mask,
                                         beam_size, normalization_alpha,
                                         self._cached_beam_search_graph)
>>>>>>> 117c5697


def translate_file(input_file, output_file, session, models, configs,
                   beam_size=12, nbest=False, minibatch_size=80,
                   maxibatch_size=20, normalization_alpha=1.0):
    """Translates a source file using a translation model (or ensemble).

    Args:
        input_file: file object from which source sentences will be read.
        output_file: file object to which translations will be written.
        session: TensorFlow session.
        models: list of model objects to use for beam search.
        configs: model configs.
        beam_size: beam width.
        nbest: if True, produce n-best output with scores; otherwise 1-best.
        minibatch_size: minibatch size in sentences.
        maxibatch_size: number of minibatches to read and sort, pre-translation.
        normalization_alpha: alpha parameter for length normalization.
    """

    def translate_maxibatch(maxibatch, model_set, num_to_target,
                            num_prev_translated):
        """Translates an individual maxibatch.

        Args:
            maxibatch: a list of sentences.
            model_set: an InferenceModelSet object.
            num_to_target: dictionary mapping target vocabulary IDs to strings.
            num_prev_translated: the number of previously translated sentences.
        """

        # Sort the maxibatch by length and split into minibatches.
        try:
            minibatches, idxs = util.read_all_lines(configs[0], maxibatch,
                                                    minibatch_size)
        except exception.Error as x:
            logging.error(x.msg)
            sys.exit(1)

        # Translate the minibatches and store the resulting beam (i.e.
        # translations and scores) for each sentence.
        beams = []
        for x in minibatches:
            y_dummy = numpy.zeros(shape=(len(x),1))
            x, x_mask, _, _ = util.prepare_data(x, y_dummy, configs[0].factors,
                                                maxlen=None)
            sample = model_set.beam_search(
                session=session,
                x=x,
                x_mask=x_mask,
                beam_size=beam_size,
                normalization_alpha=normalization_alpha)
            beams.extend(sample)
            num_translated = num_prev_translated + len(beams)
            logging.info('Translated {} sents'.format(num_translated))

        # Put beams into the same order as the input maxibatch.
        tmp = numpy.array(beams, dtype=numpy.object)
        ordered_beams = tmp[idxs.argsort()]

        # Write the translations to the output file.
        for i, beam in enumerate(ordered_beams):
            if nbest:
                num = num_prev_translated + i
                for sent, cost in beam:
                    translation = util.seq2words(sent, num_to_target)
                    line = "{} ||| {} ||| {}\n".format(num, translation,
                                                       str(cost))
                    output_file.write(line)
            else:
                best_hypo, cost = beam[0]
                line = util.seq2words(best_hypo, num_to_target) + '\n'
                output_file.write(line)

    _, _, _, num_to_target = util.load_dictionaries(configs[0])
    model_set = InferenceModelSet(models, configs)

    logging.info("NOTE: Length of translations is capped to {}".format(
        configs[0].translation_maxlen))

    start_time = time.time()

    num_translated = 0
    maxibatch = []
    while True:
        line = input_file.readline()
        if line == "":
            if len(maxibatch) > 0:
                translate_maxibatch(maxibatch, model_set, num_to_target,
                                    num_translated)
                num_translated += len(maxibatch)
            break
        maxibatch.append(line)
        if len(maxibatch) == (maxibatch_size * minibatch_size):
            translate_maxibatch(maxibatch, model_set, num_to_target,
                                num_translated)
            num_translated += len(maxibatch)
            maxibatch = []

    duration = time.time() - start_time
    logging.info('Translated {} sents in {} sec. Speed {} sents/sec'.format(
        num_translated, duration, num_translated/duration))<|MERGE_RESOLUTION|>--- conflicted
+++ resolved
@@ -78,17 +78,10 @@
         if (self._cached_beam_search_graph is None
             or self._cached_beam_search_graph.beam_size != beam_size):
             self._cached_beam_search_graph = \
-<<<<<<< HEAD
                 self._beam_search_graph_type(self._models, beam_size)
         return self._beam_search_func(session, self._models, x, x_mask,
-                                      beam_size,
+                                      beam_size, normalization_alpha,
                                       self._cached_beam_search_graph)
-=======
-                rnn_inference.BeamSearchGraph(self._models, beam_size)
-        return rnn_inference.beam_search(session, self._models, x, x_mask,
-                                         beam_size, normalization_alpha,
-                                         self._cached_beam_search_graph)
->>>>>>> 117c5697
 
 
 def translate_file(input_file, output_file, session, models, configs,
