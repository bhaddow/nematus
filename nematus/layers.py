--- conflicted
+++ resolved
@@ -20,11 +20,7 @@
 layers = {'ff': ('param_init_fflayer', 'fflayer'),
           'gru': ('param_init_gru', 'gru_layer'),
           'gru_cond': ('param_init_gru_cond', 'gru_cond_layer'),
-<<<<<<< HEAD
           'gru_cond_reuse_att': ('param_init_gru_cond_reuse_att', 'gru_cond_layer_reuse_att'),
-          'gru_local': ('param_init_gru_local', 'gru_local_layer'),
-=======
->>>>>>> b8c782f6
           'embedding': {'param_init_embedding_layer', 'embedding_layer'}
           }
 
@@ -605,8 +601,6 @@
                                     strict=True)
     return rval
 
-<<<<<<< HEAD
-
 
 # Conditional GRU layer with Attention (but reusing attention)
 def param_init_gru_cond_reuse_att(options, params, prefix='gru_cond',
@@ -819,283 +813,4 @@
                                     truncate_gradient=truncate_gradient,
                                     profile=profile,
                                     strict=True)
-    return [rval]
-
-
-
-def param_init_gru_local(options, params, prefix='gru_local',
-                        nin=None, dim=None, dimctx=None,
-                        nin_nonlin=None, dim_nonlin=None):
-    if nin is None:
-        nin = options['dim']
-    if dim is None:
-        dim = options['dim']
-    if dimctx is None:
-        dimctx = options['dim']
-    if nin_nonlin is None:
-        nin_nonlin = nin
-    if dim_nonlin is None:
-        dim_nonlin = dim
-
-    W = numpy.concatenate([norm_weight(nin, dim),
-                           norm_weight(nin, dim)], axis=1)
-    params[pp(prefix, 'W')] = W
-    params[pp(prefix, 'b')] = numpy.zeros((2 * dim,)).astype('float32')
-    U = numpy.concatenate([ortho_weight(dim_nonlin),
-                           ortho_weight(dim_nonlin)], axis=1)
-    params[pp(prefix, 'U')] = U
-
-    Wx = norm_weight(nin_nonlin, dim_nonlin)
-    params[pp(prefix, 'Wx')] = Wx
-    Ux = ortho_weight(dim_nonlin)
-    params[pp(prefix, 'Ux')] = Ux
-    params[pp(prefix, 'bx')] = numpy.zeros((dim_nonlin,)).astype('float32')
-
-    U_nl = numpy.concatenate([ortho_weight(dim_nonlin),
-                              ortho_weight(dim_nonlin)], axis=1)
-    params[pp(prefix, 'U_nl')] = U_nl
-    params[pp(prefix, 'b_nl')] = numpy.zeros((2 * dim_nonlin,)).astype('float32')
-
-    Ux_nl = ortho_weight(dim_nonlin)
-    params[pp(prefix, 'Ux_nl')] = Ux_nl
-    params[pp(prefix, 'bx_nl')] = numpy.zeros((dim_nonlin,)).astype('float32')
-
-    # context to LSTM
-    Wc = norm_weight(dimctx, dim*2)
-    params[pp(prefix, 'Wc')] = Wc
-
-    Wcx = norm_weight(dimctx, dim)
-    params[pp(prefix, 'Wcx')] = Wcx
-
-    # attention: combined -> hidden
-    W_comb_att = norm_weight(dim, dimctx)
-    params[pp(prefix, 'W_comb_att')] = W_comb_att
-
-    # attention: context -> hidden
-    Wc_att = norm_weight(dimctx)
-    params[pp(prefix, 'Wc_att')] = Wc_att
-
-    # attention: hidden bias
-    b_att = numpy.zeros((dimctx,)).astype('float32')
-    params[pp(prefix, 'b_att')] = b_att
-
-    # attention:
-    U_att = norm_weight(dimctx, 1)
-    params[pp(prefix, 'U_att')] = U_att
-
-    c_att = numpy.zeros((1,)).astype('float32')
-    params[pp(prefix, 'c_tt')] = c_att
-
-    # local attention
-    W_p = norm_weight(dim, dim)
-    params[pp(prefix, 'W_p')] = W_p
-    
-    U_p = norm_weight(dim, 1)
-    params[pp(prefix, 'U_p')] = U_p
-
-    b_p = numpy.zeros((dim, )).astype('float32')
-    params[pp(prefix, 'b_p')] = b_p
-
-    if options['layer_normalisation']:
-        sys.stderr.write('Warning: layer normalisation not implemented for gru_local\n')
-
-    return params
-
-def gru_local_layer(tparams, state_below, options, dropout, prefix='gru',
-                   mask=None, context=None, one_step=False,
-                   init_memory=None, init_state=None,
-                   context_mask=None, 
-                   dropout_probability_below=0,
-                   dropout_probability_ctx=0,
-                   dropout_probability_rec=0,
-                   profile=False, 
-                   **kwargs):
-
-    assert context, 'Context must be provided'
-
-    if one_step:
-        assert init_state, 'previous state must be provided'
-
-    nsteps = state_below.shape[0]
-    if state_below.ndim == 3:
-        n_samples = state_below.shape[1]
-        dim_below = state_below.shape[2]
-    else:
-        n_samples = 1
-        dim_below = state_below.shape[1]
-
-    # mask
-    if mask is None:
-        mask = tensor.alloc(1., state_below.shape[0], 1)
-
-    if pp(prefix, 'Wcx') in tparams:
-        dim = tparams[pp(prefix, 'Wcx')].shape[1]
-    else:
-        dim = tparams[pp(prefix, 'Wcx_B')].shape[1]
-
-    rec_dropout = dropout((n_samples, dim), dropout_probability_rec, num=5)
-    below_dropout = dropout((n_samples, dim_below),  dropout_probability_below, num=2)
-    ctx_dropout = dropout((n_samples, 2*options['dim']), dropout_probability_ctx, num=4)
-
-    # initial/previous state
-    if init_state is None:
-        init_state = tensor.alloc(0., n_samples, dim)
-
-    # projected context
-    assert context.ndim == 3, \
-        'Context must be 3-d: #annotation x #sample x dim'
-
-
-    def _slice(_x, n, dim):
-        if _x.ndim == 3:
-            return _x[:, :, n*dim:(n+1)*dim]
-        return _x[:, n*dim:(n+1)*dim]
-
-
-    # projected x
-    state_belowx = tensor.dot(state_below*below_dropout[0], tparams[pp(prefix, 'Wx')]) +\
-        tparams[pp(prefix, 'bx')]
-    state_below_ = tensor.dot(state_below*below_dropout[1], tparams[pp(prefix, 'W')]) +\
-        tparams[pp(prefix, 'b')]
-
-    winsize = 2 * options['pos_win'] + 1
-
-    def _step_index(src_pos, one_sample):
-        return one_sample[tensor.cast(src_pos, 'int64'): tensor.cast(src_pos + winsize, 'int64')]
-
-    def _step_slice(m_, x_, xx_, h_, ctx_, alpha_, cc_, rec_dropout, ctx_dropout,
-                    U, Wc, W_comb_att, U_att, c_tt, Ux, Wcx,
-                    U_nl, Ux_nl, b_nl, bx_nl, W_p, U_p, b_p, Wc_att, b_att, indices_mask_, attention_mask_):
-
-        preact1 = tensor.dot(h_*rec_dropout[0], U)
-        preact1 += x_
-        preact1 = tensor.nnet.sigmoid(preact1)
-
-        r1 = _slice(preact1, 0, dim)
-        u1 = _slice(preact1, 1, dim)
-
-        preactx1 = tensor.dot(h_*rec_dropout[1], Ux)
-        preactx1 *= r1
-        preactx1 += xx_
-
-        h1 = tensor.tanh(preactx1)
-
-        h1 = u1 * h_ + (1. - u1) * h1
-        h1 = m_[:, None] * h1 + (1. - m_)[:, None] * h_  # n_samples * dim
-
-        # local attention
-        # predictive alignment
-        msk_ = None
-        if context_mask:
-            msk_ = context_mask
-        else:
-            msk_ = tensor.alloc(1., cc_.shape[0], cc_.shape[1])   # (n_timestep, n_sample)
-
-        sntlens = msk_.sum(0, keepdims=True)
-        sntlens = sntlens.T   # n_sample * 1
-        p_t = tensor.dot(h1, W_p) + b_p     # n_sample * dim
-        p_t = tensor.tanh(p_t)       # n_sample * dim_predict(dim)
-        p_t = tensor.dot(p_t, U_p)        # n_samples * 1
-        p_t = sntlens * tensor.nnet.sigmoid(p_t)   # n_samples * 1
-        src_positions = tensor.cast(tensor.floor(p_t), 'int64') # (n_samples, 1)
-        src_positions = src_positions.reshape([src_positions.shape[0], ])
-
-        p_t_steps = tensor.floor(p_t.reshape([p_t.shape[0], ]))
-        indicesSub = indices_mask_[src_positions]       # n_samples, window 
-
-        attn_mask = attention_mask_[src_positions, tensor.cast(sntlens.reshape([sntlens.shape[0], ]), 'int64')].T    # window, n_samples
-        attn_mask_broad = tensor.tile(attn_mask[:, :, None], (1, 1, cc_.shape[2]))  # window, n_samples, dimctx
-
-        cc_broad = concatenate([cc_, tensor.zeros([options['pos_win'], cc_.shape[1], cc_.shape[2]])], axis=0)
-        cc_broad = concatenate([tensor.zeros([options['pos_win'], cc_.shape[1], cc_.shape[2]]), cc_broad], axis=0)  # (ntime+2win), nsample, dimctx
-        ccshuffle = cc_broad.dimshuffle(1, 0, 2)      # n_sample, n_timestep+2win, dimctx
-
-        # cc_result = ccshuffle[src_positions, ]
-        cc_result, upd = theano.map(_step_index, 
-                                sequences=[p_t_steps, ccshuffle])
-
-        cc_result = cc_result.dimshuffle(1, 0, 2)  # window, n_sample, dimctx
-
-        # p_t_gauss = tensor.tile(p_t_s, (winsize, 1)).reshape([winsize, msk_.shape[1]])   # window * n_sample
-        gaussian_ = p_t.reshape([p_t.shape[0], ]) - indicesSub.T      # window * n_sample
-        gaussian_ = (-0.5 * gaussian_ * gaussian_) / ((0.5 * options['pos_win']) ** 2)    # window * n_sample
-        gaussian_ = tensor.exp(gaussian_) * attn_mask # window * n_sample
-
-        ##########
-        # attention
-        # cc_slice is masked h_j
-        b_att_broad = tensor.tile(b_att[None, None, :], (winsize, cc_.shape[1], 1)) * attn_mask_broad
-        pctx_ = tensor.dot(cc_result*ctx_dropout[0], Wc_att) + b_att_broad   # window, n_sample, dimctx   U_ah_j
-        pstate_ = tensor.dot(h1 * rec_dropout[2], W_comb_att)  # n_samples * 2dim       W_aS_{i-1}
-        pstate_broad = tensor.tile(pstate_, (winsize, 1, 1)) * attn_mask_broad
-        pctx__ = pctx_ + pstate_broad      # window * n_samples * 2dim + 1 * n_samples * 2dim
-        pctx__ = tensor.tanh(pctx__) * attn_mask_broad    # window, n_samples, 2dim, masked
-        alpha = tensor.dot(pctx__*ctx_dropout[1], U_att)   #+c_tt   # window * n_samples * 1
-        alpha = alpha.reshape([alpha.shape[0], alpha.shape[1]])  # window * n_samples
-        c_tt_broad = tensor.tile(c_tt[None, :], (attn_mask.shape[0], attn_mask.shape[1])) * attn_mask
-        alpha += c_tt_broad
-        alpha = tensor.exp(alpha) * attn_mask     # window, n_samples, masked
-        alpha = alpha / alpha.sum(0, keepdims=True)   # (window, n_sample)
-        alpha *= gaussian_ * attn_mask
-        ctx_ = (cc_result * alpha[:, :, None]).sum(0)  # current context  (n_samples, dimctx)
-
-        preact2 = tensor.dot(h1*rec_dropout[3], U_nl)+b_nl
-        preact2 += tensor.dot(ctx_*ctx_dropout[2], Wc)
-        preact2 = tensor.nnet.sigmoid(preact2)
-
-        r2 = _slice(preact2, 0, dim)
-        u2 = _slice(preact2, 1, dim)
-
-        preactx2 = tensor.dot(h1*rec_dropout[4], Ux_nl)+bx_nl
-        preactx2 *= r2
-        preactx2 += tensor.dot(ctx_*ctx_dropout[3], Wcx)
-
-        h2 = tensor.tanh(preactx2)
-
-        h2 = u2 * h1 + (1. - u2) * h2
-        h2 = m_[:, None] * h2 + (1. - m_)[:, None] * h1
-
-        return h2, ctx_, alpha.T        # pstate_, preact, preactx, r, u
-
-    seqs = [mask, state_below_, state_belowx]
-    _step = _step_slice
-    shared_vars = [tparams[pp(prefix, 'U')],
-               tparams[pp(prefix, 'Wc')],
-               tparams[pp(prefix, 'W_comb_att')],
-               tparams[pp(prefix, 'U_att')],
-               tparams[pp(prefix, 'c_tt')],
-               tparams[pp(prefix, 'Ux')],
-               tparams[pp(prefix, 'Wcx')],
-               tparams[pp(prefix, 'U_nl')],
-               tparams[pp(prefix, 'Ux_nl')],
-               tparams[pp(prefix, 'b_nl')],
-               tparams[pp(prefix, 'bx_nl')], 
-               tparams[pp(prefix, 'W_p')], 
-               tparams[pp(prefix, 'U_p')], 
-               tparams[pp(prefix, 'b_p')], 
-               tparams[pp(prefix, 'Wc_att')], 
-               tparams[pp(prefix, 'b_att')], 
-               tparams['Indices_mask'], 
-               tparams['Attention_mask']]
-
-
-    if one_step:
-        rval = _step(*(seqs + [init_state, None, None, context, rec_dropout, ctx_dropout] +
-                      shared_vars))
-    else:
-        rval, updates = theano.scan(_step,
-                                    sequences=seqs,
-                                    outputs_info=[init_state,
-                                                  tensor.alloc(0., n_samples,
-                                                               context.shape[2]),    # ctx_: [n_samples * (dimctx=2dim)]
-                                                  tensor.alloc(0., n_samples,
-                                                               winsize)], 
-                                    non_sequences=[context, rec_dropout, ctx_dropout]+shared_vars,
-                                    name=pp(prefix, '_layers'),
-                                    n_steps=nsteps,
-                                    profile=profile,
-                                    strict=True)
-    return rval
-=======
-
->>>>>>> b8c782f6
+    return [rval]