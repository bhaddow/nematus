#!/usr/bin/env python
'''
Translates a source file using a translation model.
'''
import sys
import argparse

import numpy
import json
import cPickle as pkl

from multiprocessing import Process, Queue
from util import load_dict, load_config
from compat import fill_options
<<<<<<< HEAD
=======
from hypgraph import HypGraphRenderer
>>>>>>> 6b744f52


def translate_model(queue, rqueue, pid, models, options, k, normalize, verbose, nbest, return_alignment, suppress_unk, return_hyp_graph):

    from theano_util import (load_params, init_theano_params)
    from nmt import (build_sampler, gen_sample, init_params)

    from theano.sandbox.rng_mrg import MRG_RandomStreams as RandomStreams
    from theano import shared
    trng = RandomStreams(1234)
    use_noise = shared(numpy.float32(0.))

    fs_init = []
    fs_next = []

    for model, option in zip(models, options):


        # load model parameters and set theano shared variables
        params = numpy.load(model)
        tparams = init_theano_params(params)

        # word index
        f_init, f_next = build_sampler(tparams, option, use_noise, trng, return_alignment=return_alignment)

        fs_init.append(f_init)
        fs_next.append(f_next)

    def _translate(seq):
        # sample given an input sequence and obtain scores
        sample, score, word_probs, alignment, hyp_graph = gen_sample(fs_init, fs_next,
                                   numpy.array(seq).T.reshape([len(seq[0]), len(seq), 1]),
                                   trng=trng, k=k, maxlen=200,
                                   stochastic=False, argmax=False, return_alignment=return_alignment,
                                   suppress_unk=suppress_unk, return_hyp_graph=return_hyp_graph)

        # normalize scores according to sequence lengths
        if normalize:
            lengths = numpy.array([len(s) for s in sample])
            score = score / lengths
        if nbest:
            return sample, score, word_probs, alignment, hyp_graph
        else:
            sidx = numpy.argmin(score)
            return sample[sidx], score[sidx], word_probs[sidx], alignment[sidx], hyp_graph

    while True:
        req = queue.get()
        if req is None:
            break

        idx, x = req[0], req[1]
        if verbose:
            sys.stderr.write('{0} - {1}\n'.format(pid,idx))
        seq = _translate(x)

        rqueue.put((idx, seq))

    return

# prints alignment weights for a hypothesis
# dimension (target_words+1 * source_words+1)
def print_matrix(hyp, file):
  # each target word has corresponding alignment weights
  for target_word_alignment in hyp:
    # each source hidden state has a corresponding weight
    for w in target_word_alignment:
      print >>file, w,
    print >> file, ""
  print >> file, ""

def print_matrix_json(hyp, source, target, sid, tid, file):
  source.append("</s>")
  target.append("</s>")
  links = []
  for ti, target_word_alignment in enumerate(hyp):
    for si,w in enumerate(target_word_alignment):
      links.append((target[ti], source[si], str(w), sid, tid))
  json.dump(links,file, ensure_ascii=False, indent=2)


def print_matrices(mm, file):
  for hyp in mm:
    print_matrix(hyp, file)
    print >>file, "\n"


def main(models, source_file, saveto, save_alignment=None, k=5,
         normalize=False, n_process=5, chr_level=False, verbose=False, nbest=False, suppress_unk=False, a_json=False, print_word_probabilities=False, return_hyp_graph=False):
    # load model model_options
    options = []
    for model in models:
        options.append(load_config(model))

        fill_options(options[-1])

    dictionaries = options[0]['dictionaries']

    dictionaries_source = dictionaries[:-1]
    dictionary_target = dictionaries[-1]

    # load source dictionary and invert
    word_dicts = []
    word_idicts = []
    for dictionary in dictionaries_source:
        word_dict = load_dict(dictionary)
        if options[0]['n_words_src']:
            for key, idx in word_dict.items():
                if idx >= options[0]['n_words_src']:
                    del word_dict[key]
        word_idict = dict()
        for kk, vv in word_dict.iteritems():
            word_idict[vv] = kk
        word_idict[0] = '<eos>'
        word_idict[1] = 'UNK'
        word_dicts.append(word_dict)
        word_idicts.append(word_idict)

    # load target dictionary and invert
    word_dict_trg = load_dict(dictionary_target)
    word_idict_trg = dict()
    for kk, vv in word_dict_trg.iteritems():
        word_idict_trg[vv] = kk
    word_idict_trg[0] = '<eos>'
    word_idict_trg[1] = 'UNK'

    # create input and output queues for processes
    queue = Queue()
    rqueue = Queue()
    processes = [None] * n_process
    for midx in xrange(n_process):
        processes[midx] = Process(
            target=translate_model,
            args=(queue, rqueue, midx, models, options, k, normalize, verbose, nbest, save_alignment is not None, suppress_unk, return_hyp_graph))
        processes[midx].start()

    # utility function
    def _seqs2words(cc):
        ww = []
        for w in cc:
            if w == 0:
                break
            ww.append(word_idict_trg[w])
        return ' '.join(ww)

    def _send_jobs(f):
        source_sentences = []
        for idx, line in enumerate(f):
            if chr_level:
                words = list(line.decode('utf-8').strip())
            else:
                words = line.strip().split()

            x = []
            for w in words:
                w = [word_dicts[i][f] if f in word_dicts[i] else 1 for (i,f) in enumerate(w.split('|'))]
                if len(w) != options[0]['factors']:
                    sys.stderr.write('Error: expected {0} factors, but input word has {1}\n'.format(options[0]['factors'], len(w)))
                    for midx in xrange(n_process):
                        processes[midx].terminate()
                    sys.exit(1)
                x.append(w)

            x += [[0]*options[0]['factors']]
            queue.put((idx, x))
            source_sentences.append(words)
        return idx+1, source_sentences

    def _finish_processes():
        for midx in xrange(n_process):
            queue.put(None)

    def _retrieve_jobs(n_samples):
        trans = [None] * n_samples
        out_idx = 0
        for idx in xrange(n_samples):
            resp = rqueue.get()
            trans[resp[0]] = resp[1]
            if verbose and numpy.mod(idx, 10) == 0:
                sys.stderr.write('Sample {0} / {1} Done\n'.format((idx+1), n_samples))
            while out_idx < n_samples and trans[out_idx] != None:
                yield trans[out_idx]
                out_idx += 1

    sys.stderr.write('Translating {0} ...\n'.format(source_file.name))
    n_samples, source_sentences = _send_jobs(source_file)
    _finish_processes()

    for i, trans in enumerate(_retrieve_jobs(n_samples)):
        if nbest:
            samples, scores, word_probs, alignment, hyp_graph = trans
            if return_hyp_graph:
                renderer = HypGraphRenderer(hyp_graph)
		renderer.wordify(word_idict_trg)
                renderer.save_png(return_hyp_graph, detailed=True, highlight_best=True)
            order = numpy.argsort(scores)
            for j in order:
                if print_word_probabilities:
                    probs = " ||| " + " ".join("{0}".format(prob) for prob in word_probs[j])
                else:
                    probs = ""
                saveto.write('{0} ||| {1} ||| {2}{3}\n'.format(i, _seqs2words(samples[j]), scores[j], probs))
                # print alignment matrix for each hypothesis
                # header: sentence id ||| translation ||| score ||| source ||| source_token_count+eos translation_token_count+eos
                if save_alignment is not None:
                  if a_json:
                    print_matrix_json(alignment[j], source_sentences[i], _seqs2words(samples[j]).split(), i, i+j,save_alignment)
                  else:
                    save_alignment.write('{0} ||| {1} ||| {2} ||| {3} ||| {4} {5}\n'.format(
                                        i, _seqs2words(samples[j]), scores[j], ' '.join(source_sentences[i]) , len(source_sentences[i])+1, len(samples[j])))
                    print_matrix(alignment[j], save_alignment)
        else:
            samples, scores, word_probs, alignment, hyp_graph = trans
            if return_hyp_graph:
                renderer = HypGraphRenderer(hyp_graph)
		renderer.wordify(word_idict_trg)
                renderer.save_png(return_hyp_graph, detailed=True, highlight_best=True)
            saveto.write(_seqs2words(samples) + "\n")
            if print_word_probabilities:
                for prob in word_probs:
                    saveto.write("{} ".format(prob))
                saveto.write('\n')
            if save_alignment is not None:
              if a_json:
                print_matrix_json(alignment, source_sentences[i], _seqs2words(trans[0]).split(), i, i,save_alignment)
              else:
                save_alignment.write('{0} ||| {1} ||| {2} ||| {3} ||| {4} {5}\n'.format(
                                      i, _seqs2words(trans[0]), 0, ' '.join(source_sentences[i]) , len(source_sentences[i])+1, len(trans[0])))
                print_matrix(alignment, save_alignment)

    sys.stderr.write('Done\n')


if __name__ == "__main__":
    parser = argparse.ArgumentParser()
    parser.add_argument('-k', type=int, default=5,
                        help="Beam size (default: %(default)s))")
    parser.add_argument('-p', type=int, default=5,
                        help="Number of processes (default: %(default)s))")
    parser.add_argument('-n', action="store_true",
                        help="Normalize scores by sentence length")
    parser.add_argument('-c', action="store_true", help="Character-level")
    parser.add_argument('-v', action="store_true", help="verbose mode.")
    parser.add_argument('--models', '-m', type=str, nargs = '+', required=True,
                        help="model to use. Provide multiple models (with same vocabulary) for ensemble decoding")
    parser.add_argument('--input', '-i', type=argparse.FileType('r'),
                        default=sys.stdin, metavar='PATH',
                        help="Input file (default: standard input)")
    parser.add_argument('--output', '-o', type=argparse.FileType('w'),
                        default=sys.stdout, metavar='PATH',
                        help="Output file (default: standard output)")
    parser.add_argument('--output_alignment', '-a', type=argparse.FileType('w'),
                        default=None, metavar='PATH',
                        help="Output file for alignment weights (default: standard output)")
    parser.add_argument('--json_alignment', action="store_true",
                        help="Output alignment in json format")
    parser.add_argument('--n-best', action="store_true",
                        help="Write n-best list (of size k)")
    parser.add_argument('--suppress-unk', action="store_true", help="Suppress hypotheses containing UNK.")
    parser.add_argument('--print-word-probabilities', '-wp',action="store_true", help="Print probabilities of each word")
    parser.add_argument('--search_graph', '-sg', help="Output file for search graph rendered as PNG image")

    args = parser.parse_args()

    main(args.models, args.input,
         args.output, k=args.k, normalize=args.n, n_process=args.p,
         chr_level=args.c, verbose=args.v, nbest=args.n_best, suppress_unk=args.suppress_unk, 
         print_word_probabilities = args.print_word_probabilities, save_alignment=args.output_alignment, a_json=args.json_alignment, return_hyp_graph=args.search_graph)<|MERGE_RESOLUTION|>--- conflicted
+++ resolved
@@ -12,10 +12,7 @@
 from multiprocessing import Process, Queue
 from util import load_dict, load_config
 from compat import fill_options
-<<<<<<< HEAD
-=======
 from hypgraph import HypGraphRenderer
->>>>>>> 6b744f52
 
 
 def translate_model(queue, rqueue, pid, models, options, k, normalize, verbose, nbest, return_alignment, suppress_unk, return_hyp_graph):
