#!/usr/bin/env python
# -*- coding: utf-8 -*-

import sys
import os
import unittest
import requests

sys.path.append(os.path.abspath('../nematus'))
from translate import main as translate
from settings import DecoderSettings, TranslationSettings


def load_wmt16_model(src, target):
        path = os.path.join('models', '{0}-{1}'.format(src,target))
        try:
            os.makedirs(path)
        except OSError:
            pass
        for filename in ['model.npz', 'model.npz.json', 'vocab.{0}.json'.format(src), 'vocab.{0}.json'.format(target)]:
            if not os.path.exists(os.path.join(path, filename)):
                r = requests.get('http://data.statmt.org/rsennrich/wmt16_systems/{0}-{1}/'.format(src,target) + filename, stream=True)
                with open(os.path.join(path, filename), 'wb') as f:
                    for chunk in r.iter_content(1024**2):
                        f.write(chunk)

class TestTranslate(unittest.TestCase):
    """
    Regression tests for translation with WMT16 models
    """

    def setUp(self):
        """
        Download pre-trained models
        """
        load_wmt16_model('en','de')
        load_wmt16_model('en','ro')

    def outputEqual(self, output1, output2):
        """given two translation outputs, check that output string is identical,
        and probabilities are equal within rounding error.
        """
        for i, (line, line2) in enumerate(zip(open(output1).readlines(), open(output2).readlines())):
            if not i % 2:
                self.assertEqual(line, line2)
            else:
                probs = map(float, line.split())
                probs2 = map(float, line.split())
                for p, p2 in zip(probs, probs2):
                    self.assertAlmostEqual(p, p2, 5)

    def get_settings(self):
        """
        Initialize and customize settings.
        """
        decoder_settings = DecoderSettings()
        decoder_settings.models = ["model.npz"]
        decoder_settings.num_processes = 1

        translation_settings = TranslationSettings()
        translation_settings.beam_width = 12
        translation_settings.normalization_alpha = 1.0
        translation_settings.suppress_unk = True
        translation_settings.get_word_probs = True

        return decoder_settings, translation_settings

    # English-German WMT16 system, no dropout
    def test_ende(self):
        os.chdir('models/en-de/')
<<<<<<< HEAD

        decoder_settings, translation_settings = self.get_settings()

        translate(
                  input_file=open('../../en-de/in'),
                  output_file=open('../../en-de/out','w'),
                  decoder_settings=decoder_settings,
                  translation_settings=translation_settings
                  )

=======
        translate(['model.npz'], open('../../en-de/in'), open('../../en-de/out','w'), k=12, normalization_alpha=1, n_process=1, suppress_unk=True, print_word_probabilities=True)
>>>>>>> 3666fad5
        os.chdir('../..')
        self.outputEqual('en-de/ref','en-de/out')

    # English-Romanian WMT16 system, dropout
    def test_enro(self):
        os.chdir('models/en-ro/')
<<<<<<< HEAD

        decoder_settings, translation_settings = self.get_settings()

        translate(
                  input_file=open('../../en-ro/in'),
                  output_file=open('../../en-ro/out','w'),
                  decoder_settings=decoder_settings,
                  translation_settings=translation_settings
                  )

=======
        translate(['model.npz'], open('../../en-ro/in'), open('../../en-ro/out','w'), k=12, normalization_alpha=1, n_process=1, suppress_unk=True, print_word_probabilities=True)
>>>>>>> 3666fad5
        os.chdir('../..')
        self.outputEqual('en-ro/ref','en-ro/out')



if __name__ == '__main__':
    unittest.main()<|MERGE_RESOLUTION|>--- conflicted
+++ resolved
@@ -68,7 +68,6 @@
     # English-German WMT16 system, no dropout
     def test_ende(self):
         os.chdir('models/en-de/')
-<<<<<<< HEAD
 
         decoder_settings, translation_settings = self.get_settings()
 
@@ -79,16 +78,12 @@
                   translation_settings=translation_settings
                   )
 
-=======
-        translate(['model.npz'], open('../../en-de/in'), open('../../en-de/out','w'), k=12, normalization_alpha=1, n_process=1, suppress_unk=True, print_word_probabilities=True)
->>>>>>> 3666fad5
         os.chdir('../..')
         self.outputEqual('en-de/ref','en-de/out')
 
     # English-Romanian WMT16 system, dropout
     def test_enro(self):
         os.chdir('models/en-ro/')
-<<<<<<< HEAD
 
         decoder_settings, translation_settings = self.get_settings()
 
@@ -99,9 +94,6 @@
                   translation_settings=translation_settings
                   )
 
-=======
-        translate(['model.npz'], open('../../en-ro/in'), open('../../en-ro/out','w'), k=12, normalization_alpha=1, n_process=1, suppress_unk=True, print_word_probabilities=True)
->>>>>>> 3666fad5
         os.chdir('../..')
         self.outputEqual('en-ro/ref','en-ro/out')
 
